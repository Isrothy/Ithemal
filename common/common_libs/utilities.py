import collections
from graphviz import Digraph
import mysql.connector
import struct
import sys
from mysql.connector import errorcode
import random
import re
import os
import tempfile

#mysql specific functions
def create_connection(database=None, user=None, password=None, port=None):
    args = {}

    option_files = list(filter(os.path.exists, map(os.path.abspath, map(os.path.expanduser, [
        '/etc/my.cnf',
        '~/.my.cnf',
    ]))))

    if option_files:
        args['option_files'] = option_files
    if database:
        args['database'] = database
    if user:
        args['user'] = user
    if password:
        args['password'] = password
    if port:
        args['port'] = port

    cnx = None
    try:
        cnx = mysql.connector.connect(**args)
    except mysql.connector.Error as err:
        if err.errno == errorcode.ER_ACCESS_DENIED_ERROR:
            print("Something is wrong with your user name or password")
        elif err.errno == errorcode.ER_BAD_DB_ERROR:
            print("Database does not exist")
        else:
            print(err)

    return cnx

def get_mysql_config(filename):

    config = dict()
    with open(filename,'r') as f:
        for line in f:
            found = re.search('([a-zA-Z\-]+) *= *\"*([a-zA-Z0-9#\./]+)\"*', line)
            if found:
                config[found.group(1)] = found.group(2)
    return config


def create_connection_from_config(config_file, database=None):

    config = get_mysql_config(config_file)
    cnx = create_connection(user=config['user'],password=config['password'],port=config['port'],database=database)
    return cnx

def execute_many(cnx, sql, values):
    cur = cnx.cursor(buffered=True)
    cur.executemany(sql, values)


def execute_query(cnx, sql, fetch, multi=False):
    cur = cnx.cursor(buffered=True)
    cur.execute(sql,multi)
    if fetch:
        return cur.fetchall()
    else:
        return None

#data reading function
def get_data(cnx, format, cols, limit=None):
    try:
        cur = cnx.cursor(buffered=True)

        #code column is mandatory
        columns = 'code_token'
        for col in cols:
            columns += ',' + col
        columns += ''

        sql = 'SELECT ' + columns + ' FROM code'
        if limit is not None:
            sql += ' LIMIT {}'.format(limit)

        print sql
        data = list()
        cur.execute(sql)
        print cur.rowcount
        row = cur.fetchone()
        while row != None:
            item = list()
            code = list()
            if format == 'text':
                for value in row[0].split(','):
                    if value != '':
                        code.append(int(value))
            elif format == 'bin':
                if len(row[0]) % 2 != 0:
                    row = cur.fetchone()
                    continue
                for i in range(0,len(row[0]),2):
                    slice = row[0][i:i+2]
                    convert = struct.unpack('h',slice)
                    code.append(int(convert[0]))

            item.append(code)
            for i in range(len(cols)):
                item.append(row[i + 1])
            data.append(item)
            row = cur.fetchone()
    except Exception as e:
        print e
    else:
        return data


#dynamorio specific encoding details - tokenizing
def get_opcode_opnd_dict(opcode_start, opnd_start):
    sym_dict = dict()

    filename = os.environ['ITHEMAL_HOME'] + '/common/inputs/encoding.h'

    with open(filename,'r') as f:
        opcode_num = opcode_start
        opnd_num = opnd_start
        for line in f:
            opcode_re = re.search('/\*.*\*/.*OP_([a-zA-Z_0-9]+),.*', line)
            if opcode_re != None:
                sym_dict[opcode_num] = opcode_re.group(1)
                opcode_num = opcode_num + 1
            opnd_re = re.search('.*DR_([A-Za-z_0-9]+),.*', line)
            if opnd_re != None:
                sym_dict[opnd_num] = opnd_re.group(1)
                opnd_num = opnd_num + 1
        f.close()

    return sym_dict

def read_offsets():
    offsets_filename = os.environ['ITHEMAL_HOME'] + '/common/inputs/offsets.txt'
    offsets = list()
    with open(offsets_filename,'r') as f:
        for line in f:
            for value in line.split(','):
                offsets.append(int(value))
        f.close()
    assert len(offsets) == 5
    return offsets

def get_sym_dict():

    offsets = read_offsets()
    sym_dict = get_opcode_opnd_dict(opcode_start = offsets[0],opnd_start = offsets[1])

    sym_dict[offsets[2]] = 'int_immed'
    sym_dict[offsets[3]] = 'float_immed'

    return sym_dict, offsets[4]

def get_name(val,sym_dict,mem_offset):
    if val >= mem_offset:
        return 'mem_' + str(val - mem_offset)
    elif val < 0:
        return 'delim'
    else:
        return sym_dict[val]


def get_percentage_error(predicted, actual):

    errors = []
    for pitem, aitem in zip(predicted, actual):

        if type(pitem) == list:
            pitem = pitem[-1]
            aitem = aitem[-1]

        error = abs(float(pitem) - float(aitem)) * 100.0 / float(aitem)

        errors.append(error)

    return errors

_global_sym_dict, _global_mem_start = get_sym_dict()

#calculating static properties of instructions and basic blocks
class Instruction:

    def __init__(self, opcode, srcs, dsts, num):
        self.opcode = opcode
        self.num = num
        self.srcs = srcs
        self.dsts = dsts
        self.parents = []
        self.children = []

        #for lstms
        self.lstm = None
        self.hidden = None
        self.tokens = None


    def print_instr(self):
        print self.num, self.opcode, self.srcs, self.dsts
        num_parents = [parent.num for parent in self.parents]
        num_children = [child.num for child in self.children]
        print num_parents, num_children

<<<<<<< HEAD
    def __str__(self):
        rhs = '{}({})'.format(self.opcode, ', '.join(map(str, self.srcs)))

        if len(self.dsts) == 0:
            return rhs
        elif len(self.dsts) == 1:
            return '{} <- {}'.format(self.dsts[0], rhs)
        else:
            return '[{}] <- {}'.format(', '.join(map(str, self.dsts)), rhs)

=======
    def has_mem(self):
        return any(operand >= _global_mem_start for operand in self.srcs + self.dsts)
>>>>>>> 242b8550

class BasicBlock:

    def __init__(self, instrs):
        self.instrs = instrs
        self.span_values = [0] * len(self.instrs)

    def num_instrs(self):
        return len(self.instrs)

    def num_span(self, instr_cost):

        for i in range(len(self.instrs)):
            self.span_rec(i, instr_cost)

        if len(self.instrs) > 0:
            return max(self.span_values)
        else:
            return 0

    def print_block(self):
        for instr in self.instrs:
            instr.print_instr()


    def span_rec(self, n, instr_cost):

        if self.span_values[n] != 0:
            return self.span_values[n]

        src_instr = self.instrs[n]
        span = 0
        dsts = []
        for dst in src_instr.dsts:
            dsts.append(dst)

        for i in range(n + 1, len(self.instrs)):
            dst_instr = self.instrs[i]
            for dst in dsts:
                found = False
                for src in dst_instr.srcs:
                    if(dst == src):
                        ret = self.span_rec(i, instr_cost)
                        if span < ret:
                            span = ret
                        found = True
                        break
                if found:
                    break
            dsts = list(set(dsts) - set(dst_instr.dsts)) #remove dead destinations

        if src_instr.opcode in instr_cost:
            cost = instr_cost[src_instr.opcode]
        else:
            src_instr.print_instr()
            cost = 1

        #assert cost == 1

        self.span_values[n] = span + cost
        return self.span_values[n]


    def find_uses(self, n):

        instr = self.instrs[n]
        for dst in instr.dsts:
            for i in range(n + 1, len(self.instrs), 1):
                dst_instr = self.instrs[i]
                if dst in dst_instr.srcs:
                    if not dst_instr in instr.children:
                        instr.children.append(dst_instr)
                if dst in dst_instr.dsts: #value becomes dead here
                    break

    def find_defs(self, n):

        instr = self.instrs[n]
        for src in instr.srcs:
            for i in range(n - 1, -1, -1):
                src_instr = self.instrs[i]
                if src in src_instr.dsts:
                    if not src_instr in instr.parents:
                        instr.parents.append(src_instr)
                    break

    def create_dependencies(self):

        for n in range(len(self.instrs)):
            self.find_defs(n)
            self.find_uses(n)

<<<<<<< HEAD
    def get_dfs(self):
        dfs = collections.defaultdict(set)

        for instr in self.instrs[::-1]:
            frontier = {instr}
            while frontier:
                n = frontier.pop()
                if n in dfs:
                    dfs[instr] |= dfs[n]
                    continue

                for c in n.children:
                    if c in dfs[instr] or c in frontier:
                        continue
                    frontier.add(c)
                dfs[instr].add(n)

        return dfs

    def transitive_closure(self):
        dfs = self.get_dfs()
        for instr in self.instrs:
            transitive_children = set(n for c in instr.children for n in dfs[c])
            instr.children = list(transitive_children)
            for child in instr.children:
                if instr not in child.parents:
                    child.parents.append(instr)

    def transitive_reduction(self):
        dfs = self.get_dfs()
        for instr in self.instrs:
            transitive_children = set()
            for i, child in enumerate(instr.children):
                for child_p in instr.children[i+1:]:
                    if child_p in dfs[child]:
                        transitive_children.add(child_p)

            for child in transitive_children:
                instr.children.remove(child)
                child.parents.remove(instr)

    def random_forward_edges(self, frequency):
        '''Add forward-facing edges at random to the instruction graph.

        There are n^2/2 -1 considered edges (where n is the number of
        instructions), so to add 5 edges in expectation, one would
        provide frequency=5/(n^2/2-1)

        '''
        for head_idx, head_instr in enumerate(self.instrs[:-1]):
            for tail_instr in self.instrs[head_idx+1:]:
                if random.random() < frequency:
                    if tail_instr not in head_instr.children:
                        head_instr.children.append(tail_instr)
                        tail_instr.parents.append(head_instr)
=======
    def find_leafs(self):
        leafs = []
        for instr in self.instrs:
            if len(instr.parents) == 0:
                leafs.append(instr)
        return leafs
>>>>>>> 242b8550

    def find_roots(self):

        roots = []
        for instr in self.instrs:
            if len(instr.children) == 0:
                roots.append(instr)

        return roots

    def gen_reorderings(self, single_perm=False):
        self.create_dependencies()

        def _gen_reorderings(prefix, schedulable_instructions, mem_q):
            mem_q = mem_q[:]
            has_pending_mem = any(instr.has_mem() for instr in schedulable_instructions)
            has_activated_mem = mem_q and all(parent in prefix for parent in mem_q[0].parents)

            if has_activated_mem and not has_pending_mem:
                schedulable_instructions.append(mem_q.pop(0))

            if len(schedulable_instructions) == 0:
                return [prefix]

            reorderings = []
            def process_index(i):
                instr = schedulable_instructions[i]
                # pop this instruction
                rest_scheduleable_instructions = schedulable_instructions[:i] + schedulable_instructions[i+1:]
                rest_prefix = prefix + [instr]

                # add all activated children
                for child in instr.children:
                    if all(parent in rest_prefix for parent in child.parents):
                        if not child.has_mem():
                            rest_scheduleable_instructions.append(child)

                reorderings.extend(_gen_reorderings(rest_prefix, rest_scheduleable_instructions, mem_q))

            if single_perm:
                process_index(random.randrange(len(schedulable_instructions)))
            else:
                for i in range(len(schedulable_instructions)):
                    process_index(i)

            return reorderings

        return _gen_reorderings(
            [],
            [i for i in self.find_leafs() if not i.has_mem()],
            [i for i in self.instrs if i.has_mem()],
        )

    def draw(self, to_file=False, file_name=None, view=True):
        if to_file and not file_name:
            file_name = tempfile.NamedTemporaryFile(suffix='.gv').name

        dot = Digraph()
        for instr in self.instrs:
            dot.node(str(id(instr)), str(instr))
            for child in instr.children:
                dot.edge(str(id(instr)), str(id(child)))

        if to_file:
            dot.render(file_name, view=view)
            return dot, file_name
        else:
            return dot


def create_basicblock(tokens):

    opcode = None
    srcs = []
    dsts = []
    mode = 0

    mode = 0
    instrs = []
    for item in tokens:
        if item == -1:
            mode += 1
            if mode > 2:
                mode = 0
                instr = Instruction(opcode,srcs,dsts,len(instrs))
                instrs.append(instr)
                opcode = None
                srcs = []
                dsts = []
                continue
        else:
            if mode == 0:
                opcode = item
            elif mode == 1:
                srcs.append(item)
            else:
                dsts.append(item)

    block = BasicBlock(instrs)
    return block


if __name__ == "__main__":
    cnx = create_connection()
    cur = cnx.cursor(buffered = True)

    sql = 'SELECT code_id, code_token from  code where program = \'2mm\' and rel_addr = 4136'

    cur.execute(sql)

    rows = cur.fetchall()

    sym_dict, mem_start = get_sym_dict()

    for row in rows:
        print row[0]
        code = []
        for val in row[1].split(','):
            if val != '':
                code.append(get_name(int(val),sym_dict,mem_start))
        print code


    sql = 'SELECT time from times where code_id = ' + str(rows[0][0])
    cur.execute(sql)
    rows = cur.fetchall()

    times = [int(t[0]) for t in rows]
    print sorted(times)<|MERGE_RESOLUTION|>--- conflicted
+++ resolved
@@ -211,7 +211,6 @@
         num_children = [child.num for child in self.children]
         print num_parents, num_children
 
-<<<<<<< HEAD
     def __str__(self):
         rhs = '{}({})'.format(self.opcode, ', '.join(map(str, self.srcs)))
 
@@ -222,10 +221,9 @@
         else:
             return '[{}] <- {}'.format(', '.join(map(str, self.dsts)), rhs)
 
-=======
     def has_mem(self):
         return any(operand >= _global_mem_start for operand in self.srcs + self.dsts)
->>>>>>> 242b8550
+
 
 class BasicBlock:
 
@@ -318,7 +316,6 @@
             self.find_defs(n)
             self.find_uses(n)
 
-<<<<<<< HEAD
     def get_dfs(self):
         dfs = collections.defaultdict(set)
 
@@ -374,14 +371,13 @@
                     if tail_instr not in head_instr.children:
                         head_instr.children.append(tail_instr)
                         tail_instr.parents.append(head_instr)
-=======
+
     def find_leafs(self):
         leafs = []
         for instr in self.instrs:
             if len(instr.parents) == 0:
                 leafs.append(instr)
         return leafs
->>>>>>> 242b8550
 
     def find_roots(self):
 
